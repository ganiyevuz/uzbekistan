--- conflicted
+++ resolved
@@ -20,83 +20,4 @@
         response = self.client.get(self.url)
         self.assertEqual(response.status_code, status.HTTP_200_OK)
         self.assertEqual(len(response.data), 1)
-<<<<<<< HEAD
-        self.assertEqual(response.data[0]['name_uz'], "Toshkent")
-
-    def test_list_regions_with_cache(self):
-        with self.settings(UZBEKISTAN={
-            'models': {'region': True, 'district': True, 'village': True},
-            'views': {'region': True, 'district': True, 'village': True},
-            'cache': {'enabled': True, 'timeout': 300}
-        }):
-            # First request - should cache
-            response1 = self.client.get(self.url)
-            self.assertEqual(response1.status_code, status.HTTP_200_OK)
-            
-            # Second request - should use cache
-            response2 = self.client.get(self.url)
-            self.assertEqual(response2.status_code, status.HTTP_200_OK)
-            self.assertEqual(response2.data, response1.data)
-
-class TestDistrictAPI(APITestCase):
-    def setUp(self):
-        self.region = Region.objects.create(
-            name_uz="Toshkent",
-            name_oz="Тошкент",
-            name_ru="Ташкент",
-            name_en="Tashkent"
-        )
-        self.district = District.objects.create(
-            name_uz="Yunusobod",
-            name_oz="Юнусобод",
-            name_ru="Юнусабад",
-            name_en="Yunusabad",
-            region=self.region
-        )
-        self.url = reverse('district-list', args=[self.region.id])
-
-    def test_list_districts(self):
-        with self.settings(UZBEKISTAN={
-            'models': {'region': True, 'district': True, 'village': True},
-            'views': {'region': True, 'district': True, 'village': True}
-        }):
-            response = self.client.get(self.url)
-            self.assertEqual(response.status_code, status.HTTP_200_OK)
-            self.assertEqual(len(response.data), 1)
-            self.assertEqual(response.data[0]['name_uz'], "Yunusobod")
-
-class TestVillageAPI(APITestCase):
-    def setUp(self):
-        self.region = Region.objects.create(
-            name_uz="Toshkent",
-            name_oz="Тошкент",
-            name_ru="Ташкент",
-            name_en="Tashkent"
-        )
-        self.district = District.objects.create(
-            name_uz="Yunusobod",
-            name_oz="Юнусобод",
-            name_ru="Юнусабад",
-            name_en="Yunusabad",
-            region=self.region
-        )
-        self.village = Village.objects.create(
-            name_uz="Mirobod",
-            name_oz="Миробод",
-            name_ru="Мирабад",
-            district=self.district
-        )
-        self.url = reverse('village-list', args=[self.district.id])
-
-    def test_list_villages(self):
-        with self.settings(UZBEKISTAN={
-            'models': {'region': True, 'district': True, 'village': True},
-            'views': {'region': True, 'district': True, 'village': True}
-        }):
-            response = self.client.get(self.url)
-            self.assertEqual(response.status_code, status.HTTP_200_OK)
-            self.assertEqual(len(response.data), 1)
-            self.assertEqual(response.data[0]['name_uz'], "Mirobod") 
-=======
-        self.assertEqual(response.data[0]["name_uz"], "Toshkent")
->>>>>>> 05d5bc25
+        self.assertEqual(response.data[0]["name_uz"], "Toshkent")